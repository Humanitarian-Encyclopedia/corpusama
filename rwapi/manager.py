import ast
import numpy as np
import time
import requests
import json
import pandas as pd
import yaml
import sqlite3 as sql
import pathlib
import logging
from logging.handlers import TimedRotatingFileHandler


logger = logging.getLogger(__name__)
logger.setLevel(logging.WARNING)
formatter = logging.Formatter("%(asctime)s - %(name)s - %(levelname)s - %(funcName)s - %(message)s")

log_file = ".rwapi.log"
file_handler = TimedRotatingFileHandler(log_file,'midnight')
file_handler.setFormatter(formatter)

stream_handler = logging.StreamHandler()
stream_handler.setFormatter(formatter)

logger.addHandler(file_handler)
logger.addHandler(stream_handler)


class Manager: 
  """Manages ReliefWeb API calls and SQLite database.

  Options
  - db = "data/reliefweb.db" session SQLite database
  - log_level = "info" (logs found in .rwapi.log)
  
  Usage:
  ```
  # make a Manager object, then execute desired actions
  rw = rwapi.Manager(db="data/reliefweb.db") 
  
  # make an API call
  rw.call("rwapi/calls/<call_parameters>.yml", "<appname>")

  # open/close the database
  rw.open_db()
  rw.close_db()
  ```"""


  def open_db(self):
    """Opens SQL database connection."""
    
    self.conn = sql.connect(self.db)
    self.c = self.conn.cursor()
    logger.debug(f"SQL {self.db} open")


  def close_db(self):
    """Closes SQL database connection."""

    self.c.execute("pragma optimize")
    self.c.close()
    self.conn.close()
    logger.debug(f"SQL close {self.db}")


  def _get_parameters(self):
    """Loads parameters from an input file or dict."""

    if isinstance(self.input, str):
      self.input = pathlib.Path(self.input)
      if not self.input.exists():
        raise FileNotFoundError(f"No such file: {self.input}")
      else:
        if self.input.suffix in [".yml", ".yaml"]:
          with open(self.input, "r") as stream:
            self.parameters = yaml.safe_load(stream)
        elif self.input.suffix == ".json":
          with open(self.input, "r") as f:
            self.parameters = json.load(f)
        else:
          raise ValueError(
              "Unknown format (use dict or str w/ extension .json .yml .yaml)."
          )
    elif isinstance(self.input, dict):
      self.parameters = self.input
      self.input = "dict"
    else:
      raise TypeError("Input must be a filepath (str) or dict.")


  def _call(self):
    """Makes a single ReliefWeb API call (returns response_json)"""
    
    # adjust offset when making multiple calls
    if self.page > 0:
      self.parameters["offset"] += self.response_json["count"]

    # make call
    self.now = pd.Timestamp.now().round("S").isoformat()
    logger.debug(f"PARAMS {self.parameters}")
    self.response = requests.post(self.url, json.dumps(self.parameters))

    # check response
    self.response.raise_for_status()
    self.response_json = self.response.json()
    if "error" in self.response_json:
      raise ValueError(self.response_json)

    summary = {k:v for k,v in self.response_json.items() if k != "data"}
    logger.info(f"CALL {summary}")


  def _get_field_names(self):
    """Makes a set of field names from response data."""

    self.field_names = set()
    for x in self.response_json["data"]:
      self.field_names.update(list(x["fields"].keys()))

    logger.debug(f"FIELDS {len(self.field_names)} {sorted(self.field_names)}")


  def _get_records_columns(self):
    """Gets a list of columns from the records table."""

    self.c.execute(f"select * from {self.records_table}")
    self.records_table_columns = [x[0] for x in self.c.description]


  def _update_columns(self):
    """Updates records table columns when new fields are detected."""

    self._get_field_names()
    self._get_records_columns()
    self.columns_old = [x.strip() for x in self.records_table_columns if x]
    self.columns_new = [x for x in self.field_names if x not in self.columns_old]
    self.columns_all = self.columns_old + self.columns_new

    for x in self.columns_all:
      try:
        self.c.execute(f"ALTER TABLE {self.records_table} ADD COLUMN '%s' " % x)
        logger.debug(f"SQL {x} added to {self.records_table}")
      except:
        pass


  def try_literal(self, item):
    try:
      return ast.literal_eval(item)  
    except:
      return item


  def _prepare_records(self):
    """Reshapes and prepares response data for adding to the records table."""

    # normalize data, prepare 
    self.df = pd.json_normalize(self.response_json["data"], sep="_", max_level=1)
    self.df.drop(["id"], axis=1, inplace=True, errors=False)
    self.df.columns = [x.replace("fields_", "") for x in self.df.columns]

    self.df = self.df.applymap(self.try_literal)
    self.df = self.df.replace({np.nan:None})

    # add rwapi metadata columns
    self.df["rwapi_input"] = self.input.name
    self.df["rwapi_date"] = self.now

    # add empty columns & reorder
    added_columns = []
    for x in [x for x in self.columns_all if x not in self.df.columns]:
      self.df[x] = None
      added_columns.append(x)    
    logger.debug(f"DF added {len(added_columns)} {added_columns} columns")
  
    # convert everything to str
    self.df = self.df[self.columns_all]
    self.df = self.df.applymap(json.dumps)
    logger.debug(f"DF prepared {len(self.df.columns.tolist())} {sorted(self.df.columns.tolist())} columns")


  def _insert_records(self):
    """Inserts API data into records table, with report id as primary key."""

    records = self.df.to_records(index=False)
    self.c.executemany(
      f"INSERT OR REPLACE INTO {self.records_table} VALUES ({','.join(list('?' * len(self.columns_all)))})",
      records
    )

    self.conn.commit()
    logger.debug(f"SQL insert to {self.records_table}")


  def _quota_handler(self):
    """Tracks daily API usage against quota and limits excess calls."""

    self.quota = 0

    # count calls in log
    if pathlib.Path(log_file).exists():
      with open(pathlib.Path(log_file), "r") as f:
        daily_log = f.readlines()
      for x in daily_log:
        if "- CALL" in x:
          self.quota += 1

    # compute remaining calls in quota
    if self.quota >= self.quota_limit:
      raise UserWarning(f"Reached daily usage quota: {self.quota}/{self.quota_limit} calls made.")
    self.quota_remaining = self.quota_limit - self.quota

    # control API usage
    if self.pages > (self.quota_remaining):
      logger.info(f"QUOTA pages exceeds quota: will make {self.quota_remaining} instead of {self.pages}")
      self.pages = self.quota_remaining

    logger.debug(f"QUOTA {self.quota}/{self.quota_limit}")


  def _set_wait(self, wait_dict={0: 1, 5: 49, 10: 99, 20:499, 30:None}):
    """Sets wait time between pages (seconds to wait / for n pages).

    Defaults:
    (0/1)
    (5/2-49)
    (10/50-99)
    (20/100-499)
    (30/500+)

    Set a custom wait_dict before running calls:
    ```    
    job = rwapi.Manager()
    job.wait_dict = {0: 1, 1: 49, 4:None}
    ```"""

    # check for custom wait dict
    try:
      logger.debug(f"WAIT custom dict {self.wait_dict}")
    except:
      self.wait_dict = wait_dict

    waits = []
    for k, v in self.wait_dict.items():
      if v:
          if self.pages <= v:
            waits.append(k)
    if not waits:
      waits.append(max([k for k in self.wait_dict.keys()]))
    
    self.wait = min(waits)
    logger.debug(f"WAIT set to {self.wait} second(s)")


  def _insert_log(self):
    """Updates the log table with calls and parameters.
    
    - new calls replace log entries if the parameters are identical."""

    self.log_table = "call_log"
    self.c.execute(f"CREATE TABLE IF NOT EXISTS {self.log_table} (parameters PRIMARY KEY, rwapi_input, rwapi_date, count, total_count)")
    self.c.execute(
<<<<<<< HEAD
      f"INSERT OR REPLACE INTO {self.log_table} VALUES (?,?,?,?,?)", (json.dumps(self.parameters), self.input.name, str(self.now), self.response_json["count"], self.response_json["totalCount"])
=======
      f"INSERT OR REPLACE INTO {self.log_table} VALUES (?,?,?)", (json.dumps(self.parameters), json.dumps(self.input.name), json.dumps(self.now))
>>>>>>> d4d6edeb
    )

    self.conn.commit()
    logger.debug(f"SQL insert to {self.log_table}")


  def call(self,
    input,
    appname,
    pages=1,
    url="https://api.reliefweb.int/v1/reports?appname=",
    quota_limit=1000,
    records_table="records",
  ):
    """Manages API calls made to ReliefWeb and saves results to database.
    
    Options
    - input = a JSON/YML filepath or dict with parameters
    - url = base url for making POST calls
    - pages = number of calls to make, incrementing 'offset' parameter
    - quota_limit = daily usage limit (see RW API documentation)
    - records_table = table where records are saved

    Extra
    - waits between calls (see _set_wait docstring)
    - adds call parameters and metadata to log table"""

    # parameters
    self.input = input
    self.url = "".join([url, appname])
    self.pages = pages
    self.quota_limit = quota_limit
    self.records_table = records_table
    self._set_wait()
    self._get_parameters()

    # run job
    for page in range(self.pages):
      self.page = page
      
      # make call
      logger.debug(f"MANAGER start page {self.page}")
      self._quota_handler()
      self._call()

      # abort
      if self.response_json["count"] == 0:
        raise UserWarning("API manager aborted: query returned no results.")

      # continue
      self.open_db()
      self.c.execute(f"CREATE TABLE IF NOT EXISTS {self.records_table} (id PRIMARY KEY, rwapi_input, rwapi_date) WITHOUT ROWID")
      self._update_columns()
      self._prepare_records()
      self._insert_records()
      self._insert_log()
      self.close_db()
      logger.debug(f"MANAGER done page {self.page}")

      # wait if needed
      if page < (self.pages - 1):
        logger.debug(f"WAIT {self.wait} seconds")
        time.sleep(self.wait)


  def _make_pdf_table(self):
    """Makes 'pdfs' table in database."""

    self.c.execute(f"CREATE TABLE IF NOT EXISTS pdfs (id PRIMARY KEY, qty, description, exclude, download, size_mb, words, lemma_test, sha256, orphan, verify, url)")
    self.pdfs_columns = [
      'id',
      'qty',
      'description',
      'exclude',
      'download',
      'size_mb',
      'words',
      'lemma_test',
      'sha256',
      'orphan',
      'verify',
      'url'
    ]


  def _empty_list_to_None(self, item):
    """Converts an empty list to None, otherwise returns item."""

    if isinstance(item, list):
      if [x for x in item if x]:
        return item
      else:
        return None
    else:
      return item


  def update_pdf_table(self):
    """Updates PDF table when new records exist."""

    self.open_db()
    self._make_pdf_table()

    # get records with PDFs
    df_records = pd.read_sql("SELECT file, id FROM records", self.conn)
    df = df_records[df_records["file"].str.contains(".pdf")].copy()
    df.reset_index(inplace=True,drop=True)

    # make columns
    df["file"] = df["file"].apply(ast.literal_eval)
    df["description"] = df["file"].apply(lambda item: [x.get("description", "") for x in item])
    df["url"] = df["file"].apply(lambda item: [x.get("url", "") for x in item])
    df["qty"] = df["file"].apply(len)
    new_columns = ["download", "size_mb", "sha256", "words", "lemma_test", "exclude", "orphan", "verify"]
    for x in new_columns:
      df[x] = None
    df.loc[df["qty"] > 1,"exclude"] = np.array([[0] * x for x in df.loc[df["qty"] > 1,"qty"]], dtype=object)

    # set datatypes
    df = df.applymap(self._empty_list_to_None)
    json_columns = [x for x in self.pdfs_columns if x not in ["id", "qty", "file"]]
    df[json_columns] = df[json_columns].applymap(json.dumps)
    df[['id', 'qty']] = df[['id', 'qty']].astype(str)

    # insert into SQL
    records = df[self.pdfs_columns].to_records(index=False)
    self.c.executemany(
      f"INSERT OR IGNORE INTO pdfs VALUES (?,?,?,?,?,?,?,?,?,?,?,?)",
      records
    )
    self.conn.commit()

    qty_summary = {x: len(df[df["qty"] == x]) for x in sorted(df["qty"].unique())}
    logger.debug(f"{len(df)}/{len(df_records)} records with PDFs")
    logger.debug(f"pdf distribution {qty_summary}")


  def __repr__(self):
      return ""

  def __init__(
      self,
      db="data/reliefweb.db",
      log_level="info",
  ):
      # variables
      self.db = db
      self.log_file = log_file
 
      # logging
      numeric_level = getattr(logging, log_level.upper(), None)
      if not isinstance(numeric_level, int):
        raise ValueError("Invalid log level: %s" % log_level)
      logger.setLevel(numeric_level)<|MERGE_RESOLUTION|>--- conflicted
+++ resolved
@@ -261,11 +261,7 @@
     self.log_table = "call_log"
     self.c.execute(f"CREATE TABLE IF NOT EXISTS {self.log_table} (parameters PRIMARY KEY, rwapi_input, rwapi_date, count, total_count)")
     self.c.execute(
-<<<<<<< HEAD
       f"INSERT OR REPLACE INTO {self.log_table} VALUES (?,?,?,?,?)", (json.dumps(self.parameters), self.input.name, str(self.now), self.response_json["count"], self.response_json["totalCount"])
-=======
-      f"INSERT OR REPLACE INTO {self.log_table} VALUES (?,?,?)", (json.dumps(self.parameters), json.dumps(self.input.name), json.dumps(self.now))
->>>>>>> d4d6edeb
     )
 
     self.conn.commit()
